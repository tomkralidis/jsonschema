from __future__ import division

from warnings import warn
import contextlib
import json
import numbers

from six import add_metaclass

from jsonschema import _utils, _validators, _types
from jsonschema.compat import (
    Sequence, urljoin, urlsplit, urldefrag, unquote, urlopen,
    str_types, int_types, iteritems, lru_cache,
)
from jsonschema.exceptions import (
    RefResolutionError,
    SchemaError,
    UnknownType,
    UndefinedTypeCheck,
    ValidationError,
)

# Sigh. https://gitlab.com/pycqa/flake8/issues/280
#       https://github.com/pyga/ebb-lint/issues/7
# Imported for backwards compatibility.
from jsonschema.exceptions import ErrorTree
ErrorTree


validators = {}
meta_schemas = _utils.URIDict()


def validates(version):
    """
    Register the decorated validator for a ``version`` of the specification.

    Registered validators and their meta schemas will be considered when
    parsing ``$schema`` properties' URIs. Meta schemas can use either
    ``id`` or ``$id`` depending on whether they follow pre-draft6 or draft6
    and later, respectively.

    Arguments:

        version (str):

            An identifier to use as the version's name

    Returns:

        callable: a class decorator to decorate the validator with the version

    """

    def _validates(cls):
        validators[version] = cls
<<<<<<< HEAD
        if u"id" in cls.META_SCHEMA:
            meta_schemas[cls.META_SCHEMA[u"id"]] = cls
        elif u"$id" in cls.META_SCHEMA:
            meta_schemas[cls.META_SCHEMA[u"$id"]] = cls
=======
        meta_schema_id = cls.ID_OF(cls.META_SCHEMA)
        if meta_schema_id:
            meta_schemas[meta_schema_id] = cls
>>>>>>> 7a8634e4
        return cls
    return _validates


def _generate_legacy_type_checks(types=()):
    """
    Generate newer-style type checks out of JSON-type-name-to-type mappings.

    Arguments:

        types (dict):

            A mapping of type names to their Python types

    Returns:

        A dictionary of definitions to pass to `TypeChecker`

    """
    types = dict(types)

    def gen_type_check(pytypes):
        pytypes = _utils.flatten(pytypes)

        def type_check(checker, instance):
            if isinstance(instance, bool):
                if bool not in pytypes:
                    return False
            return isinstance(instance, pytypes)

        return type_check

    definitions = {}
    for typename, pytypes in iteritems(types):
        definitions[typename] = gen_type_check(pytypes)

    return definitions


class _DefaultTypesDeprecatingMetaClass(type):
    @property
    def DEFAULT_TYPES(self):
        warn(
            (
                "The DEFAULT_TYPES attribute is deprecated. "
                "See the type checker attached to this validator instead."
            ),
            DeprecationWarning,
            stacklevel=2,
        )
        return self._DEFAULT_TYPES


def _id_of(schema):
    if schema is True or schema is False:
        return u""
    return schema.get(u"$id", u"")


def create(
    meta_schema,
    validators=(),
    version=None,
    default_types=None,
    type_checker=None,
    id_of=_id_of,
):
    """
    Create a new validator class.

    Arguments:

        meta_schema (collections.Mapping):

            the meta schema for the new validator class

        validators (collections.Mapping):

            a mapping from names to callables, where each callable will
            validate the schema property with the given name.

            Each callable should take 4 arguments:

                1. a validator instance,
                2. the value of the property being validated within the
                   instance
                3. the instance
                4. the schema

        version (str):

            an identifier for the version that this validator class will
            validate. If provided, the returned validator class will have its
            ``__name__`` set to include the version, and also will have
            `jsonschema.validators.validates` automatically called for the
            given version.

        type_checker (jsonschema.TypeChecker):

            a type checker, used when applying the :validator:`type` validator.

            If unprovided, an empty `jsonschema.TypeChecker` will created with
            no known default types.

        default_types (collections.Mapping):

            .. deprecated:: 3.0.0

                Please use the type_checker argument instead.

            If set, it provides mappings of JSON types to Python types that
            will be converted to functions and redefined in this object's
            `jsonschema.TypeChecker`.

    Returns:

        a new `jsonschema.IValidator` class
    """

    if default_types is not None:
        if type_checker is not None:
            raise TypeError(
                "Do not specify default_types when providing a type checker.",
            )
        warn(
            (
                "The default_types argument is deprecated. "
                "Use the type_checker argument instead."
            ),
            DeprecationWarning,
            stacklevel=2,
        )
        type_checker = _types.TypeChecker(
            type_checkers=_generate_legacy_type_checks(default_types),
        )
    else:
        default_types = {
            u"array": list, u"boolean": bool, u"integer": int_types,
            u"null": type(None), u"number": numbers.Number, u"object": dict,
            u"string": str_types,
        }
        if type_checker is None:
            type_checker = _types.TypeChecker()

    @add_metaclass(_DefaultTypesDeprecatingMetaClass)
    class Validator(object):

        VALIDATORS = dict(validators)
        META_SCHEMA = dict(meta_schema)
        TYPE_CHECKER = type_checker
        ID_OF = staticmethod(id_of)

        _DEFAULT_TYPES = dict(default_types)

        def __init__(
            self,
            schema,
            types=(),
            resolver=None,
            format_checker=None,
        ):
            if types:
                warn(
                    (
                        "The types argument is deprecated. Provide "
                        "a type_checker to jsonschema.validators.extend "
                        "instead."
                    ),
                    DeprecationWarning,
                    stacklevel=2,
                )

                self.TYPE_CHECKER = self.TYPE_CHECKER.redefine_many(
                    _generate_legacy_type_checks(types),
                )

            if resolver is None:
                resolver = RefResolver.from_schema(schema, id_of=id_of)

            self.resolver = resolver
            self.format_checker = format_checker
            self.schema = schema

        @classmethod
        def check_schema(cls, schema):
            for error in cls(cls.META_SCHEMA).iter_errors(schema):
                raise SchemaError.create_from(error)

        def iter_errors(self, instance, _schema=None):
            if _schema is None:
                _schema = self.schema

            if _schema is True:
                return
            elif _schema is False:
                yield ValidationError(
                    "False schema does not allow %r" % (instance,),
                )
                return

            scope = id_of(_schema)
            if scope:
                self.resolver.push_scope(scope)
            try:
                ref = _schema.get(u"$ref")
                if ref is not None:
                    validators = [(u"$ref", ref)]
                else:
                    validators = iteritems(_schema)

                for k, v in validators:
                    validator = self.VALIDATORS.get(k)
                    if validator is None:
                        continue

                    errors = validator(self, v, instance, _schema) or ()
                    for error in errors:
                        # set details if not already set by the called fn
                        error._set(
                            validator=k,
                            validator_value=v,
                            instance=instance,
                            schema=_schema,
                        )
                        if k != u"$ref":
                            error.schema_path.appendleft(k)
                        yield error
            finally:
                if scope:
                    self.resolver.pop_scope()

        def descend(self, instance, schema, path=None, schema_path=None):
            for error in self.iter_errors(instance, schema):
                if path is not None:
                    error.path.appendleft(path)
                if schema_path is not None:
                    error.schema_path.appendleft(schema_path)
                yield error

        def validate(self, *args, **kwargs):
            for error in self.iter_errors(*args, **kwargs):
                raise error

        def is_type(self, instance, type):
            try:
                return self.TYPE_CHECKER.is_type(instance, type)
            except UndefinedTypeCheck:
                raise UnknownType(type, instance, self.schema)

        def is_valid(self, instance, _schema=None):
            error = next(self.iter_errors(instance, _schema), None)
            return error is None

    if version is not None:
        Validator = validates(version)(Validator)
        Validator.__name__ = version.title().replace(" ", "") + "Validator"

    return Validator


def extend(validator, validators=(), version=None, type_checker=None):
    """
    Create a new validator class by extending an existing one.

    Arguments:

        validator (jsonschema.IValidator):

            an existing validator class

        validators (collections.Mapping):

            a mapping of new validator callables to extend with, whose
            structure is as in `create`.

            .. note::

                Any validator callables with the same name as an existing one
                will (silently) replace the old validator callable entirely,
                effectively overriding any validation done in the "parent"
                validator class.

                If you wish to instead extend the behavior of a parent's
                validator callable, delegate and call it directly in the new
                validator function by retrieving it using
                ``OldValidator.VALIDATORS["validator_name"]``.

        version (str):

            a version for the new validator class

        type_checker (jsonschema.TypeChecker):

            a type checker, used when applying the :validator:`type` validator.

            If unprovided, the type checker of the extended
            `jsonschema.IValidator` will be carried along.`

    Returns:

        a new `jsonschema.IValidator` class extending the one provided

    .. note:: Meta Schemas

        The new validator class will have its parent's meta schema.

        If you wish to change or extend the meta schema in the new
        validator class, modify ``META_SCHEMA`` directly on the returned
        class. Note that no implicit copying is done, so a copy should
        likely be made before modifying it, in order to not affect the
        old validator.
    """

    all_validators = dict(validator.VALIDATORS)
    all_validators.update(validators)

    if not type_checker:
        type_checker = validator.TYPE_CHECKER

    # Set the default_types to None during class creation to avoid
    # overwriting the type checker (and triggering the deprecation warning).
    # Then set them directly
    new_validator_cls = create(
        meta_schema=validator.META_SCHEMA,
        validators=all_validators,
        version=version,
        default_types=None,
        type_checker=type_checker
    )
    new_validator_cls._DEFAULT_TYPES = validator._DEFAULT_TYPES
    return new_validator_cls


Draft3Validator = create(
    meta_schema=_utils.load_schema("draft3"),
    validators={
        u"$ref": _validators.ref,
        u"additionalItems": _validators.additionalItems,
        u"additionalProperties": _validators.additionalProperties,
        u"dependencies": _validators.dependencies,
        u"disallow": _validators.disallow_draft3,
        u"divisibleBy": _validators.multipleOf,
        u"enum": _validators.enum,
        u"extends": _validators.extends_draft3,
        u"format": _validators.format,
        u"items": _validators.items_draft3_draft4,
        u"maxItems": _validators.maxItems,
        u"maxLength": _validators.maxLength,
        u"maximum": _validators.maximum_draft3_draft4,
        u"minItems": _validators.minItems,
        u"minLength": _validators.minLength,
        u"minimum": _validators.minimum_draft3_draft4,
        u"multipleOf": _validators.multipleOf,
        u"pattern": _validators.pattern,
        u"patternProperties": _validators.patternProperties,
        u"properties": _validators.properties_draft3,
        u"type": _validators.type_draft3,
        u"uniqueItems": _validators.uniqueItems,
    },
    type_checker=_types.draft3_type_checker,
    version="draft3",
    id_of=lambda schema: schema.get(u"id", ""),
)

Draft4Validator = create(
    meta_schema=_utils.load_schema("draft4"),
    validators={
        u"$ref": _validators.ref,
        u"additionalItems": _validators.additionalItems,
        u"additionalProperties": _validators.additionalProperties,
        u"allOf": _validators.allOf_draft4,
        u"anyOf": _validators.anyOf_draft4,
        u"dependencies": _validators.dependencies,
        u"enum": _validators.enum,
        u"format": _validators.format,
        u"items": _validators.items_draft3_draft4,
        u"maxItems": _validators.maxItems,
        u"maxLength": _validators.maxLength,
        u"maxProperties": _validators.maxProperties,
        u"maximum": _validators.maximum_draft3_draft4,
        u"minItems": _validators.minItems,
        u"minLength": _validators.minLength,
        u"minProperties": _validators.minProperties,
        u"minimum": _validators.minimum_draft3_draft4,
        u"multipleOf": _validators.multipleOf,
        u"not": _validators.not_,
        u"oneOf": _validators.oneOf_draft4,
        u"pattern": _validators.pattern,
        u"patternProperties": _validators.patternProperties,
        u"properties": _validators.properties,
        u"required": _validators.required,
        u"type": _validators.type,
        u"uniqueItems": _validators.uniqueItems,
    },
    type_checker=_types.draft4_type_checker,
    version="draft4",
    id_of=lambda schema: schema.get(u"id", ""),
)


Draft6Validator = create(
    meta_schema=_utils.load_schema("draft6"),
    validators={
        u"$ref": _validators.ref,
        u"additionalItems": _validators.additionalItems,
        u"additionalProperties": _validators.additionalProperties,
        u"allOf": _validators.allOf_draft6,
        u"anyOf": _validators.anyOf_draft6,
        u"const": _validators.const,
        u"contains": _validators.contains,
        u"dependencies": _validators.dependencies,
        u"enum": _validators.enum,
        u"exclusiveMaximum": _validators.exclusiveMaximum_draft6,
        u"exclusiveMinimum": _validators.exclusiveMinimum_draft6,
        u"format": _validators.format,
        u"items": _validators.items,
        u"maxItems": _validators.maxItems,
        u"maxLength": _validators.maxLength,
        u"maxProperties": _validators.maxProperties,
        u"maximum": _validators.maximum_draft6,
        u"minItems": _validators.minItems,
        u"minLength": _validators.minLength,
        u"minProperties": _validators.minProperties,
        u"minimum": _validators.minimum_draft6,
        u"multipleOf": _validators.multipleOf,
        u"not": _validators.not_,
        u"oneOf": _validators.oneOf_draft6,
        u"pattern": _validators.pattern,
        u"patternProperties": _validators.patternProperties,
        u"properties": _validators.properties,
        u"propertyNames": _validators.propertyNames,
        u"required": _validators.required,
        u"type": _validators.type,
        u"uniqueItems": _validators.uniqueItems,
    },
    type_checker=_types.draft6_type_checker,
    version="draft6",
)

_LATEST_VERSION = Draft6Validator


class RefResolver(object):
    """
    Resolve JSON References.

    Arguments:

        base_uri (str):

            The URI of the referring document

        referrer:

            The actual referring document

        store (dict):

            A mapping from URIs to documents to cache

        cache_remote (bool):

            Whether remote refs should be cached after first resolution

        handlers (dict):

            A mapping from URI schemes to functions that should be used
            to retrieve them

        urljoin_cache (functools.lru_cache):

            A cache that will be used for caching the results of joining
            the resolution scope to subscopes.

        remote_cache (functools.lru_cache):

            A cache that will be used for caching the results of
            resolved remote URLs.

    Attributes:

        cache_remote (bool):

            Whether remote refs should be cached after first resolution

    """

    def __init__(
        self,
        base_uri,
        referrer,
        store=(),
        cache_remote=True,
        handlers=(),
        urljoin_cache=None,
        remote_cache=None,
    ):
        if urljoin_cache is None:
            urljoin_cache = lru_cache(1024)(urljoin)
        if remote_cache is None:
            remote_cache = lru_cache(1024)(self.resolve_from_url)

        self.referrer = referrer
        self.cache_remote = cache_remote
        self.handlers = dict(handlers)

        self._scopes_stack = [base_uri]
        self.store = _utils.URIDict(
            (id, validator.META_SCHEMA)
            for id, validator in iteritems(meta_schemas)
        )
        self.store.update(store)
        self.store[base_uri] = referrer

        self._urljoin_cache = urljoin_cache
        self._remote_cache = remote_cache

    @classmethod
    def from_schema(
        cls,
        schema,
        id_of=_id_of,
        *args,
        **kwargs
    ):
        """
        Construct a resolver from a JSON schema object.

        Arguments:

            schema:

                the referring schema

        Returns:

            `RefResolver`

        """

        return cls(base_uri=id_of(schema), referrer=schema, *args, **kwargs)

    def push_scope(self, scope):
        self._scopes_stack.append(
            self._urljoin_cache(self.resolution_scope, scope),
        )

    def pop_scope(self):
        try:
            self._scopes_stack.pop()
        except IndexError:
            raise RefResolutionError(
                "Failed to pop the scope from an empty stack. "
                "`pop_scope()` should only be called once for every "
                "`push_scope()`"
            )

    @property
    def resolution_scope(self):
        return self._scopes_stack[-1]

    @property
    def base_uri(self):
        uri, _ = urldefrag(self.resolution_scope)
        return uri

    @contextlib.contextmanager
    def in_scope(self, scope):
        self.push_scope(scope)
        try:
            yield
        finally:
            self.pop_scope()

    @contextlib.contextmanager
    def resolving(self, ref):
        """
        Context manager which resolves a JSON ``ref`` and enters the
        resolution scope of this ref.

        Arguments:

            ref (str):

                The reference to resolve

        """

        url, resolved = self.resolve(ref)
        self.push_scope(url)
        try:
            yield resolved
        finally:
            self.pop_scope()

    def resolve(self, ref):
        url = self._urljoin_cache(self.resolution_scope, ref)
        return url, self._remote_cache(url)

    def resolve_from_url(self, url):
        url, fragment = urldefrag(url)
        try:
            document = self.store[url]
        except KeyError:
            try:
                document = self.resolve_remote(url)
            except Exception as exc:
                raise RefResolutionError(exc)

        return self.resolve_fragment(document, fragment)

    def resolve_fragment(self, document, fragment):
        """
        Resolve a ``fragment`` within the referenced ``document``.

        Arguments:

            document:

                The referent document

            fragment (str):

                a URI fragment to resolve within it

        """

        fragment = fragment.lstrip(u"/")
        parts = unquote(fragment).split(u"/") if fragment else []

        for part in parts:
            part = part.replace(u"~1", u"/").replace(u"~0", u"~")

            if isinstance(document, Sequence):
                # Array indexes should be turned into integers
                try:
                    part = int(part)
                except ValueError:
                    pass
            try:
                document = document[part]
            except (TypeError, LookupError):
                raise RefResolutionError(
                    "Unresolvable JSON pointer: %r" % fragment
                )

        return document

    def resolve_remote(self, uri):
        """
        Resolve a remote ``uri``.

        If called directly, does not check the store first, but after
        retrieving the document at the specified URI it will be saved in
        the store if :attr:`cache_remote` is True.

        .. note::

            If the requests_ library is present, ``jsonschema`` will use it to
            request the remote ``uri``, so that the correct encoding is
            detected and used.

            If it isn't, or if the scheme of the ``uri`` is not ``http`` or
            ``https``, UTF-8 is assumed.

        Arguments:

            uri (str):

                The URI to resolve

        Returns:

            The retrieved document

        .. _requests: http://pypi.python.org/pypi/requests/

        """
        try:
            import requests
        except ImportError:
            requests = None

        scheme = urlsplit(uri).scheme

        if scheme in self.handlers:
            result = self.handlers[scheme](uri)
        elif (
            scheme in [u"http", u"https"] and
            requests and
            getattr(requests.Response, "json", None) is not None
        ):
            # Requests has support for detecting the correct encoding of
            # json over http
            if callable(requests.Response.json):
                result = requests.get(uri).json()
            else:
                result = requests.get(uri).json
        else:
            # Otherwise, pass off to urllib and assume utf-8
            result = json.loads(urlopen(uri).read().decode("utf-8"))

        if self.cache_remote:
            self.store[uri] = result
        return result


def validate(instance, schema, cls=None, *args, **kwargs):
    """
    Validate an instance under the given schema.

        >>> validate([2, 3, 4], {"maxItems": 2})
        Traceback (most recent call last):
            ...
        ValidationError: [2, 3, 4] is too long

    :func:`validate` will first verify that the provided schema is itself
    valid, since not doing so can lead to less obvious error messages and fail
    in less obvious or consistent ways. If you know you have a valid schema
    already or don't care, you might prefer using the
    `IValidator.validate` method directly on a specific validator
    (e.g. ``Draft6Validator.validate``).


    Arguments:

        instance:

            The instance to validate

        schema:

            The schema to validate with

        cls (IValidator):

            The class that will be used to validate the instance.

    If the ``cls`` argument is not provided, two things will happen in
    accordance with the specification. First, if the schema has a
    :validator:`$schema` property containing a known meta-schema [#]_ then the
    proper validator will be used.  The specification recommends that all
    schemas contain :validator:`$schema` properties for this reason. If no
    :validator:`$schema` property is found, the default validator class is
    `Draft6Validator`.

    Any other provided positional and keyword arguments will be passed on when
    instantiating the ``cls``.

    Raises:

        `jsonschema.exceptions.ValidationError` if the instance
            is invalid

        `jsonschema.exceptions.SchemaError` if the schema itself
            is invalid

    .. rubric:: Footnotes
    .. [#] known by a validator registered with
        `jsonschema.validators.validates`
    """
    if cls is None:
        cls = validator_for(schema)
    cls.check_schema(schema)
    cls(schema, *args, **kwargs).validate(instance)


def validator_for(schema, default=_LATEST_VERSION):
    """
    Retrieve the validator class appropriate for validating the given schema.

    Uses the :validator:`$schema` property that should be present in the given
    schema to look up the appropriate validator class.

    Arguments:

        schema (collections.Mapping or bool):

            the schema to look at

        default:

            the default to return if the appropriate validator class cannot be
            determined.

            If unprovided, the default is to return
            the latest supported draft.
    """
    if schema is True or schema is False:
        return default
    return meta_schemas.get(schema.get(u"$schema", u""), default)<|MERGE_RESOLUTION|>--- conflicted
+++ resolved
@@ -36,9 +36,7 @@
     Register the decorated validator for a ``version`` of the specification.
 
     Registered validators and their meta schemas will be considered when
-    parsing ``$schema`` properties' URIs. Meta schemas can use either
-    ``id`` or ``$id`` depending on whether they follow pre-draft6 or draft6
-    and later, respectively.
+    parsing ``$schema`` properties' URIs.
 
     Arguments:
 
@@ -54,16 +52,9 @@
 
     def _validates(cls):
         validators[version] = cls
-<<<<<<< HEAD
-        if u"id" in cls.META_SCHEMA:
-            meta_schemas[cls.META_SCHEMA[u"id"]] = cls
-        elif u"$id" in cls.META_SCHEMA:
-            meta_schemas[cls.META_SCHEMA[u"$id"]] = cls
-=======
         meta_schema_id = cls.ID_OF(cls.META_SCHEMA)
         if meta_schema_id:
             meta_schemas[meta_schema_id] = cls
->>>>>>> 7a8634e4
         return cls
     return _validates
 
